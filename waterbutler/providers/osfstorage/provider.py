--- conflicted
+++ resolved
@@ -41,24 +41,20 @@
         self.archive_settings = settings.get('archive')
         self.archive_credentials = credentials.get('archive')
 
-<<<<<<< HEAD
-    async def validate_path(self, path, **kwargs):
-=======
-    @asyncio.coroutine
-    def validate_v1_path(self, path, **kwargs):
+    async def validate_v1_path(self, path, **kwargs):
         if path == '/':
             return WaterButlerPath('/', _ids=[self.root_id], folder=True)
 
         implicit_folder = path.endswith('/')
         obj_id = path.strip('/')
 
-        resp = yield from self.make_signed_request(
+        resp = await self.make_signed_request(
             'GET',
             self.build_url(obj_id, 'lineage'),
             expects=(200,)
         )
 
-        data = yield from resp.json()
+        data = await resp.json()
         explicit_folder = data['data'][0]['kind'] == 'folder'
         if explicit_folder != implicit_folder:
             raise exceptions.NotFoundError(str(path))
@@ -67,9 +63,7 @@
 
         return WaterButlerPath('/'.join(names), _ids=ids, folder=explicit_folder)
 
-    @asyncio.coroutine
-    def validate_path(self, path, **kwargs):
->>>>>>> cf7363aa
+    async def validate_path(self, path, **kwargs):
         if path == '/':
             return WaterButlerPath('/', _ids=[self.root_id], folder=True)
 
@@ -193,11 +187,7 @@
 
         return OsfStorageFolderMetadata(data, str(dest_path)), dest_path.identifier is None
 
-<<<<<<< HEAD
-    async def make_signed_request(self, method, url, data=None, params=None, ttl=100, **kwargs):
-=======
     def build_signed_url(self, method, url, data=None, params=None, ttl=100, **kwargs):
->>>>>>> cf7363aa
         signer = signing.Signer(settings.HMAC_SECRET, settings.HMAC_ALGORITHM)
         if method.upper() in QUERY_METHODS:
             signed = signing.sign_data(signer, params or {}, ttl=ttl)
@@ -213,16 +203,11 @@
             elif url[url.rfind('?') - 1] != '/':
                 url = url.replace('?', '/?')
 
-<<<<<<< HEAD
+        return url, data, params
+
+    async def make_signed_request(self, method, url, data=None, params=None, ttl=100, **kwargs):
+        url, data, params = self.build_signed_url(method, url, data=data, params=params, ttl=ttl, **kwargs)
         return await self.make_request(method, url, data=data, params=params, **kwargs)
-=======
-        return url, data, params
-
-    @asyncio.coroutine
-    def make_signed_request(self, method, url, data=None, params=None, ttl=100, **kwargs):
-        url, data, params = self.build_signed_url(method, url, data=data, params=params, ttl=ttl, **kwargs)
-        return (yield from self.make_request(method, url, data=data, params=params, **kwargs))
->>>>>>> cf7363aa
 
     def signed_request(self, *args, **kwargs):
         return RequestHandlerContext(self.make_signed_request(*args, **kwargs))
@@ -391,19 +376,13 @@
         ) as resp:
             return OsfStorageFolderMetadata((await resp.json())['data'], str(path))
 
-<<<<<<< HEAD
-    async def _item_metadata(self, path, revision=None):
-        async with self.signed_request(
-=======
-        resp_json = yield from resp.json()
+        resp_json = await resp.json()
         # save new folder's id into the WaterButlerPath object. logs will need it later.
         path._parts[-1]._id = resp_json['data']['path'].strip('/')
         return OsfStorageFolderMetadata(resp_json['data'], str(path))
 
-    @asyncio.coroutine
-    def _item_metadata(self, path, revision=None):
-        resp = yield from self.make_signed_request(
->>>>>>> cf7363aa
+    async def _item_metadata(self, path, revision=None):
+        async with self.signed_request(
             'GET',
             self.build_url(path.identifier, revision=revision),
             expects=(200, )
