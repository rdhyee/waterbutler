import os
import hashlib
import functools
from urllib import parse

import xmltodict

import xml.sax.saxutils

from boto import config as boto_config
from boto.compat import BytesIO
from boto.utils import compute_md5
from boto.auth import get_auth_handler
from boto.s3.connection import S3Connection
from boto.s3.connection import OrdinaryCallingFormat

from waterbutler.core import streams
from waterbutler.core import provider
from waterbutler.core import exceptions
from waterbutler.core.path import WaterButlerPath

from waterbutler.providers.s3 import settings
from waterbutler.providers.s3.metadata import S3Revision
from waterbutler.providers.s3.metadata import S3FileMetadata
from waterbutler.providers.s3.metadata import S3FolderMetadata
from waterbutler.providers.s3.metadata import S3FolderKeyMetadata
from waterbutler.providers.s3.metadata import S3FileMetadataHeaders


class S3Provider(provider.BaseProvider):
    """Provider for the Amazon's S3

    Quirks:
        On S3, folders are not first-class objects, but are instead inferred
        from the names of their children.  A regular DELETE request issued
        against a folder will not work unless that folder is completely empty.
        To fully delete an occupied folder, we must delete all of the comprising
        objects.  Amazon provides a bulk delete operation to simplify this.

        A GET prefix query against a non-existant path returns 200
    """
    NAME = 's3'

    def __init__(self, auth, credentials, settings):
        """
        .. note::

            Neither `S3Connection#__init__` nor `S3Connection#get_bucket`
            sends a request.

        :param dict auth: Not used
        :param dict credentials: Dict containing `access_key` and `secret_key`
        :param dict settings: Dict containing `bucket`
        """
        super().__init__(auth, credentials, settings)

        self.connection = S3Connection(credentials['access_key'],
                credentials['secret_key'], calling_format=OrdinaryCallingFormat())
        self.bucket = self.connection.get_bucket(settings['bucket'], validate=False)
        self.encrypt_uploads = self.settings.get('encrypt_uploads', False)
        self.region = None

    async def validate_v1_path(self, path, **kwargs):
        await self._check_region()

        if path == '/':
            return WaterButlerPath(path)

        implicit_folder = path.endswith('/')

        if implicit_folder:
            params = {'prefix': path, 'delimiter': '/'}
            resp = await self.make_request(
                'GET',
                functools.partial(self.bucket.generate_url, settings.TEMP_URL_SECS, 'GET', query_parameters=params),
                params=params,
                expects=(200, 404),
                throws=exceptions.MetadataError,
            )
        else:
            resp = await self.make_request(
                'HEAD',
                functools.partial(self.bucket.new_key(path).generate_url, settings.TEMP_URL_SECS, 'HEAD'),
                expects=(200, 404),
                throws=exceptions.MetadataError,
            )

        await resp.release()

        if resp.status == 404:
            raise exceptions.NotFoundError(str(path))

        return WaterButlerPath(path)

    async def validate_path(self, path, **kwargs):
        return WaterButlerPath(path)

    def can_duplicate_names(self):
        return True

    def can_intra_copy(self, dest_provider, path=None):
        return type(self) == type(dest_provider) and not getattr(path, 'is_dir', False)

    def can_intra_move(self, dest_provider, path=None):
        return type(self) == type(dest_provider) and not getattr(path, 'is_dir', False)

    async def intra_copy(self, dest_provider, source_path, dest_path):
        """Copy key from one S3 bucket to another. The credentials specified in
        `dest_provider` must have read access to `source.bucket`.
        """
        await self._check_region()
        exists = await dest_provider.exists(dest_path)

        dest_key = dest_provider.bucket.new_key(dest_path.path)

        # ensure no left slash when joining paths
        source_path = '/' + os.path.join(self.settings['bucket'], source_path.path)
        headers = {'x-amz-copy-source': parse.quote(source_path)}
        url = functools.partial(
            dest_key.generate_url,
            settings.TEMP_URL_SECS,
            'PUT',
            headers=headers,
        )
        resp = await self.make_request(
            'PUT', url,
            headers=headers,
            expects=(200, ),
            throws=exceptions.IntraCopyError,
        )
        await resp.release()
        return (await dest_provider.metadata(dest_path)), not exists

    async def download(self, path, accept_url=False, version=None, range=None, **kwargs):
        """Returns a ResponseWrapper (Stream) for the specified path
        raises FileNotFoundError if the status from S3 is not 200

        :param str path: Path to the key you want to download
        :param dict \*\*kwargs: Additional arguments that are ignored
        :rtype: :class:`waterbutler.core.streams.ResponseStreamReader`
        :raises: :class:`waterbutler.core.exceptions.DownloadError`
        """
        await self._check_region()

        if not path.is_file:
            raise exceptions.DownloadError('No file specified for download', code=400)

        if not version or version.lower() == 'latest':
            query_parameters = None
        else:
            query_parameters = {'versionId': version}

        if kwargs.get('displayName'):
            response_headers = {'response-content-disposition': 'attachment; filename*=UTF-8\'\'{}'.format(parse.quote(kwargs['displayName']))}
        else:
            response_headers = {'response-content-disposition': 'attachment'}

        url = functools.partial(
            self.bucket.new_key(path.path).generate_url,
            settings.TEMP_URL_SECS,
            query_parameters=query_parameters,
            response_headers=response_headers
        )

        if accept_url:
            return url()

        resp = await self.make_request(
            'GET',
            url,
            range=range,
            expects=(200, 206),
            throws=exceptions.DownloadError,
        )

        return streams.ResponseStreamReader(resp)

    async def upload(self, stream, path, conflict='replace', **kwargs):
        """Uploads the given stream to S3

        :param waterbutler.core.streams.RequestWrapper stream: The stream to put to S3
        :param str path: The full path of the key to upload to/into

        :rtype: dict, bool
        """
        await self._check_region()

        path, exists = await self.handle_name_conflict(path, conflict=conflict)
        stream.add_writer('md5', streams.HashStreamWriter(hashlib.md5))

        headers = {'Content-Length': str(stream.size)}

        # this is usually set in boto.s3.key.generate_url, but do it here
        # do be explicit about our header payloads for signing purposes
        if self.encrypt_uploads:
            headers['x-amz-server-side-encryption'] = 'AES256'

        upload_url = functools.partial(
            self.bucket.new_key(path.path).generate_url,
            settings.TEMP_URL_SECS,
            'PUT',
            headers=headers,
        )
        resp = await self.make_request(
            'PUT',
            upload_url,
            data=stream,
            skip_auto_headers={'CONTENT-TYPE'},
            headers=headers,
            expects=(200, 201, ),
            throws=exceptions.UploadError,
        )
        # md5 is returned as ETag header as long as server side encryption is not used.
        # TODO: nice assertion error goes here
        assert resp.headers['ETag'].replace('"', '') == stream.writers['md5'].hexdigest

        await resp.release()
        return (await self.metadata(path, **kwargs)), not exists

<<<<<<< HEAD
    async def delete(self, path, **kwargs):
=======
    @asyncio.coroutine
    def delete(self, path, confirm_delete=0, **kwargs):
>>>>>>> e16a03a3
        """Deletes the key at the specified path

        :param str path: The path of the key to delete
        :param int confirm_delete: Must be 1 to confirm root folder delete
        """
        await self._check_region()

        if path.is_root:
            if not confirm_delete == 1:
                raise exceptions.DeleteError(
                    'confirm_delete=1 is required for deleting root provider folder',
                    code=400
                )

        if path.is_file:
            resp = await self.make_request(
                'DELETE',
                self.bucket.new_key(path.path).generate_url(settings.TEMP_URL_SECS, 'DELETE'),
                expects=(200, 204, ),
                throws=exceptions.DeleteError,
            )
            await resp.release()
        else:
            await self._delete_folder(path, **kwargs)

<<<<<<< HEAD
    async def _delete_folder(self, path, **kwargs):
        """On S3, folders are not first-class objects, but are instead inferred from the names
        of their children.  A regular DELETE request issued against a folder will not work unless
        that folder is completely empty.  To fully delete an occupied folder, we must delete all
        of the comprising objects.  Amazon provides a bulk delete operation to simplify this.
=======
    @asyncio.coroutine
    def _delete_folder(self, path, **kwargs):
        """Query for recursive contents of folder and delete in batches of 1000

        Called from: func: delete if not path.is_file

        Calls: func: self._check_region
               func: self.make_request
               func: self.bucket.generate_url

        :param *ProviderPath path: Path to be deleted

        On S3, folders are not first-class objects, but are instead inferred
        from the names of their children.  A regular DELETE request issued
        against a folder will not work unless that folder is completely empty.
        To fully delete an occupied folder, we must delete all of the comprising
        objects.  Amazon provides a bulk delete operation to simplify this.
>>>>>>> e16a03a3
        """
        await self._check_region()

        more_to_come = True
        content_keys = []
        query_params = {'prefix': path.path}
        marker = None

        while more_to_come:
            if marker is not None:
                query_params['marker'] = marker

            resp = await self.make_request(
                'GET',
                self.bucket.generate_url(settings.TEMP_URL_SECS, 'GET', query_parameters=query_params),
                params=query_params,
                expects=(200, ),
                throws=exceptions.MetadataError,
            )

            contents = await resp.read()
            parsed = xmltodict.parse(contents, strip_whitespace=False)['ListBucketResult']
            more_to_come = parsed.get('IsTruncated') == 'true'
            contents = parsed.get('Contents', [])

            if isinstance(contents, dict):
                contents = [contents]

            content_keys.extend([content['Key'] for content in contents])
            if len(content_keys) > 0:
                marker = content_keys[-1]

        # Query against non-existant folder does not return 404
        if len(content_keys) == 0:
            raise exceptions.NotFoundError(str(path))

        while len(content_keys) > 0:
            key_batch = content_keys[:1000]
            del content_keys[:1000]

            payload = '<?xml version="1.0" encoding="UTF-8"?>'
            payload += '<Delete>'
            payload += ''.join(map(
                lambda x: '<Object><Key>{}</Key></Object>'.format(xml.sax.saxutils.escape(x)),
                key_batch
            ))
            payload += '</Delete>'
            payload = payload.encode('utf-8')
            md5 = compute_md5(BytesIO(payload))

            query_params = {'delete': ''}
            headers = {
                'Content-Length': str(len(payload)),
                'Content-MD5': md5[1],
                'Content-Type': 'text/xml',
            }

            # We depend on a customized version of boto that can make query parameters part of
            # the signature.
            url = functools.partial(
                self.bucket.generate_url,
                settings.TEMP_URL_SECS,
                'POST',
                query_parameters=query_params,
                headers=headers,
            )
            resp = await self.make_request(
                'POST',
                url,
                params=query_params,
                data=payload,
                headers=headers,
                expects=(200, 204, ),
                throws=exceptions.DeleteError,
            )
            await resp.release()

    async def revisions(self, path, **kwargs):
        """Get past versions of the requested key

        :param str path: The path to a key
        :rtype list:
        """
        await self._check_region()

        query_params = {'prefix': path.path, 'delimiter': '/', 'versions': ''}
<<<<<<< HEAD
        url = self.bucket.generate_url(settings.TEMP_URL_SECS, 'GET', query_parameters=query_params)
        resp = await self.make_request(
=======
        url = functools.partial(self.bucket.generate_url, settings.TEMP_URL_SECS, 'GET', query_parameters=query_params)
        resp = yield from self.make_request(
>>>>>>> e16a03a3
            'GET',
            url,
            params=query_params,
            expects=(200, ),
            throws=exceptions.MetadataError,
        )
        content = await resp.read()
        versions = xmltodict.parse(content)['ListVersionsResult'].get('Version') or []

        if isinstance(versions, dict):
            versions = [versions]

        return [
            S3Revision(item)
            for item in versions
            if item['Key'] == path.path
        ]

    async def metadata(self, path, revision=None, **kwargs):
        """Get Metadata about the requested file or folder

        :param WaterButlerPath path: The path to a key or folder
        :rtype: dict or list
        """
        await self._check_region()

        if path.is_dir:
            return (await self._metadata_folder(path))

        return (await self._metadata_file(path, revision=revision))

<<<<<<< HEAD
    async def create_folder(self, path, **kwargs):
=======
    @asyncio.coroutine
    def create_folder(self, path, folder_precheck=True, **kwargs):
>>>>>>> e16a03a3
        """
        :param str path: The path to create a folder at
        """
        await self._check_region()

        WaterButlerPath.validate_folder(path)

<<<<<<< HEAD
        if (await self.exists(path)):
            raise exceptions.FolderNamingConflict(str(path))
=======
        if folder_precheck:
            if (yield from self.exists(path)):
                raise exceptions.FolderNamingConflict(str(path))
>>>>>>> e16a03a3

        async with self.request(
            'PUT',
<<<<<<< HEAD
            self.bucket.new_key(path.path).generate_url(settings.TEMP_URL_SECS, 'PUT'),
            skip_auto_headers={'CONTENT-TYPE'},
=======
            functools.partial(self.bucket.new_key(path.path).generate_url, settings.TEMP_URL_SECS, 'PUT'),
>>>>>>> e16a03a3
            expects=(200, 201),
            throws=exceptions.CreateFolderError
        ):
            return S3FolderMetadata({'Prefix': path.path})

    async def _metadata_file(self, path, revision=None):
        await self._check_region()

        if revision == 'Latest':
            revision = None
        resp = await self.make_request(
            'HEAD',
            functools.partial(
                self.bucket.new_key(path.path).generate_url,
                settings.TEMP_URL_SECS,
                'HEAD',
                query_parameters={'versionId': revision} if revision else None
            ),
            expects=(200, ),
            throws=exceptions.MetadataError,
        )
        await resp.release()
        return S3FileMetadataHeaders(path.path, resp.headers)

    async def _metadata_folder(self, path):
        await self._check_region()

        params = {'prefix': path.path, 'delimiter': '/'}
        resp = await self.make_request(
            'GET',
            functools.partial(self.bucket.generate_url, settings.TEMP_URL_SECS, 'GET', query_parameters=params),
            params=params,
            expects=(200, ),
            throws=exceptions.MetadataError,
        )

        contents = await resp.read()

        parsed = xmltodict.parse(contents, strip_whitespace=False)['ListBucketResult']

        contents = parsed.get('Contents', [])
        prefixes = parsed.get('CommonPrefixes', [])

        if not contents and not prefixes and not path.is_root:
            # If contents and prefixes are empty then this "folder"
            # must exist as a key with a / at the end of the name
            # if the path is root there is no need to test if it exists
            resp = await self.make_request(
                'HEAD',
                functools.partial(self.bucket.new_key(path.path).generate_url, settings.TEMP_URL_SECS, 'HEAD'),
                expects=(200, ),
                throws=exceptions.MetadataError,
            )
            await resp.release()

        if isinstance(contents, dict):
            contents = [contents]

        if isinstance(prefixes, dict):
            prefixes = [prefixes]

        items = [
            S3FolderMetadata(item)
            for item in prefixes
        ]

        for content in contents:
            if content['Key'] == path.path:
                continue

            if content['Key'].endswith('/'):
                items.append(S3FolderKeyMetadata(content))
            else:
                items.append(S3FileMetadata(content))

        return items

    async def _check_region(self):
        """Lookup the region via bucket name, then update the host to match.

        Manually constructing the connection hostname allows us to use OrdinaryCallingFormat
        instead of SubdomainCallingFormat, which can break on buckets with periods in their name.
        The default region, US East (N. Virginia), is represented by the empty string and does not
        require changing the host.  Ireland is represented by the string 'EU', with the host
        parameter 'eu-west-1'.  All other regions return the host parameter as the region name.

        Region Naming: http://docs.aws.amazon.com/general/latest/gr/rande.html#s3_region
        """
        if self.region is None:
            self.region = await self._get_bucket_region()
            if self.region == 'EU':
                self.region = 'eu-west-1'

            if self.region != '':
                self.connection.host = self.connection.host.replace('s3.', 's3-' + self.region + '.', 1)
                self.connection._auth_handler = get_auth_handler(
                    self.connection.host, boto_config, self.connection.provider, self.connection._required_auth_capability())

    async def _get_bucket_region(self):
        """Bucket names are unique across all regions.

       Endpoint doc:
       http://docs.aws.amazon.com/AmazonS3/latest/API/RESTBucketGETlocation.html
        """
        resp = await self.make_request(
            'GET',
            functools.partial(self.bucket.generate_url, settings.TEMP_URL_SECS, 'GET', query_parameters={'location': ''}),
            expects=(200, ),
            throws=exceptions.MetadataError,
        )

        contents = await resp.read()
        parsed = xmltodict.parse(contents, strip_whitespace=False)
        return parsed['LocationConstraint'].get('#text', '')<|MERGE_RESOLUTION|>--- conflicted
+++ resolved
@@ -217,12 +217,7 @@
         await resp.release()
         return (await self.metadata(path, **kwargs)), not exists
 
-<<<<<<< HEAD
-    async def delete(self, path, **kwargs):
-=======
-    @asyncio.coroutine
-    def delete(self, path, confirm_delete=0, **kwargs):
->>>>>>> e16a03a3
+    async def delete(self, path, confirm_delete=0, **kwargs):
         """Deletes the key at the specified path
 
         :param str path: The path of the key to delete
@@ -248,15 +243,7 @@
         else:
             await self._delete_folder(path, **kwargs)
 
-<<<<<<< HEAD
     async def _delete_folder(self, path, **kwargs):
-        """On S3, folders are not first-class objects, but are instead inferred from the names
-        of their children.  A regular DELETE request issued against a folder will not work unless
-        that folder is completely empty.  To fully delete an occupied folder, we must delete all
-        of the comprising objects.  Amazon provides a bulk delete operation to simplify this.
-=======
-    @asyncio.coroutine
-    def _delete_folder(self, path, **kwargs):
         """Query for recursive contents of folder and delete in batches of 1000
 
         Called from: func: delete if not path.is_file
@@ -272,7 +259,6 @@
         against a folder will not work unless that folder is completely empty.
         To fully delete an occupied folder, we must delete all of the comprising
         objects.  Amazon provides a bulk delete operation to simplify this.
->>>>>>> e16a03a3
         """
         await self._check_region()
 
@@ -359,13 +345,8 @@
         await self._check_region()
 
         query_params = {'prefix': path.path, 'delimiter': '/', 'versions': ''}
-<<<<<<< HEAD
-        url = self.bucket.generate_url(settings.TEMP_URL_SECS, 'GET', query_parameters=query_params)
-        resp = await self.make_request(
-=======
         url = functools.partial(self.bucket.generate_url, settings.TEMP_URL_SECS, 'GET', query_parameters=query_params)
-        resp = yield from self.make_request(
->>>>>>> e16a03a3
+        resp = await self.make_request(
             'GET',
             url,
             params=query_params,
@@ -397,12 +378,7 @@
 
         return (await self._metadata_file(path, revision=revision))
 
-<<<<<<< HEAD
-    async def create_folder(self, path, **kwargs):
-=======
-    @asyncio.coroutine
-    def create_folder(self, path, folder_precheck=True, **kwargs):
->>>>>>> e16a03a3
+    async def create_folder(self, path, folder_precheck=True, **kwargs):
         """
         :param str path: The path to create a folder at
         """
@@ -410,23 +386,14 @@
 
         WaterButlerPath.validate_folder(path)
 
-<<<<<<< HEAD
-        if (await self.exists(path)):
-            raise exceptions.FolderNamingConflict(str(path))
-=======
         if folder_precheck:
-            if (yield from self.exists(path)):
+            if (await self.exists(path)):
                 raise exceptions.FolderNamingConflict(str(path))
->>>>>>> e16a03a3
 
         async with self.request(
             'PUT',
-<<<<<<< HEAD
-            self.bucket.new_key(path.path).generate_url(settings.TEMP_URL_SECS, 'PUT'),
+            functools.partial(self.bucket.new_key(path.path).generate_url, settings.TEMP_URL_SECS, 'PUT'),
             skip_auto_headers={'CONTENT-TYPE'},
-=======
-            functools.partial(self.bucket.new_key(path.path).generate_url, settings.TEMP_URL_SECS, 'PUT'),
->>>>>>> e16a03a3
             expects=(200, 201),
             throws=exceptions.CreateFolderError
         ):
