--- conflicted
+++ resolved
@@ -147,19 +147,14 @@
         return self._json
 
     @utils.async_retry(retries=0, backoff=5)
-<<<<<<< HEAD
     async def _send_hook(self, action, data):
-        resp = await utils.send_signed_request('PUT', self.callback_url, {
-=======
-    def _send_hook(self, action, data):
         src_path = None
         if self.source_provider.NAME in IDENTIFIER_PATHS:
             src_path = self.json['source']['path'].identifier_path
         else:
             src_path = '/' + self.json['source']['path'].raw_path
 
-        resp = yield from utils.send_signed_request('PUT', self.callback_url, {
->>>>>>> d5fc53b4
+        resp = await utils.send_signed_request('PUT', self.callback_url, {
             'action': action,
             'source': {
                 'nid': self.json['source']['nid'],
