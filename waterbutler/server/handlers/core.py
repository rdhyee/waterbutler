import json
import time
import asyncio

import tornado.web
from raven.contrib.tornado import SentryMixin

from waterbutler import tasks
from waterbutler.core import utils
from waterbutler.core import signing
from waterbutler.core import exceptions
from waterbutler.server import settings
from waterbutler.server.auth import AuthHandler


CORS_ACCEPT_HEADERS = [
    'Range',
    'Content-Type',
    'Authorization',
    'Cache-Control',
    'X-Requested-With',
]

CORS_EXPOSE_HEADERS = [
    'Accept-Ranges',
    'Content-Range',
    'Content-Length',
    'Content-Encoding',
]

HTTP_REASONS = {
    422: 'Unprocessable Entity',
    461: 'Unavailable For Legal Reasons',
}


def list_or_value(value):
    assert isinstance(value, list)
    if len(value) == 0:
        return None
    if len(value) == 1:
        # Remove leading slashes as they break things
        return value[0].decode('utf-8')
    return [item.decode('utf-8') for item in value]


signer = signing.Signer(settings.HMAC_SECRET, settings.HMAC_ALGORITHM)
auth_handler = AuthHandler(settings.AUTH_HANDLERS)

class BaseHandler(tornado.web.RequestHandler, SentryMixin):
    """Base Handler to inherit from when defining a new view.
    Handles CORs headers, additional status codes, and translating
    :class:`waterbutler.core.exceptions.ProviderError`s into http responses

    .. note::
        For IE compatability passing a ?method=<httpmethod> will cause that request, regardless of the
        actual method, to be interpreted as the specified method.
    """

    ACTION_MAP = {}

    def set_default_headers(self):
        self.set_header('Access-Control-Allow-Origin', settings.CORS_ALLOW_ORIGIN)
        self.set_header('Access-Control-Allow-Headers', ', '.join(CORS_ACCEPT_HEADERS))
        self.set_header('Access-Control-Expose-Headers', ', '.join(CORS_EXPOSE_HEADERS))
        self.set_header('Cache-control', 'no-store, no-cache, must-revalidate, max-age=0')

    def initialize(self):
        method = self.get_query_argument('method', None)
        if method:
            self.request.method = method.upper()

    def set_status(self, code, reason=None):
        return super().set_status(code, reason or HTTP_REASONS.get(code))

<<<<<<< HEAD
    @asyncio.coroutine
    def prepare(self):
        self.arguments = {
            key: list_or_value(value)
            for key, value in self.request.query_arguments.items()
        }
        try:
            self.arguments['action'] = self.ACTION_MAP[self.request.method]
        except KeyError:
            return

        self.payload = yield from auth_handler.fetch(self)

        self.provider = utils.make_provider(
            self.arguments['provider'],
            self.payload['auth'],
            self.payload['credentials'],
            self.payload['settings'],
        )

=======
>>>>>>> e670dbb5
    def write_error(self, status_code, exc_info):
        self.captureException(exc_info)
        etype, exc, _ = exc_info

        if issubclass(etype, exceptions.AuthError) or issubclass(etype, exceptions.ProviderError):
            self.set_status(exc.code)
            if exc.data:
                self.finish(exc.data)
            else:
                self.finish({
                    'code': exc.code,
                    'message': exc.message
                })

        elif issubclass(etype, tasks.WaitTimeOutError):
            # TODO
            self.set_status(202)
        else:
            self.finish({
                'code': status_code,
                'message': self._reason,
            })

    def options(self):
        self.set_status(204)
        self.set_header('Access-Control-Allow-Methods', 'PUT, POST, DELETE'),


class BaseProviderHandler(BaseHandler):

    @asyncio.coroutine
    def prepare(self):
        self.arguments = {
            key: list_or_value(value)
            for key, value in self.request.query_arguments.items()
        }
        try:
            self.arguments['action'] = self.ACTION_MAP[self.request.method]
        except KeyError:
            return

        self.payload = yield from get_identity(settings.IDENTITY_METHOD, **self.arguments)

        self.provider = utils.make_provider(
            self.arguments['provider'],
            self.payload['auth'],
            self.payload['credentials'],
            self.payload['settings'],
        )

        self.path = yield from self.provider.validate_path(**self.arguments)
        self.arguments['path'] = self.path  # TODO Not this

    @utils.async_retry(retries=5, backoff=5)
    def _send_hook(self, action, metadata):
        return (yield from utils.send_signed_request('PUT', self.payload['callback_url'], {
            'action': action,
            'metadata': metadata,
            'auth': self.payload['auth'],
            'provider': self.arguments['provider'],
            'time': time.time() + 60
        }))


class BaseCrossProviderHandler(BaseHandler):
    JSON_REQUIRED = False

    @asyncio.coroutine
    def prepare(self):
        try:
            self.action = self.ACTION_MAP[self.request.method]
        except KeyError:
            return

        self.source_provider = yield from self.make_provider(**self.json['source'])
        self.destination_provider = yield from self.make_provider(**self.json['destination'])

        self.json['source']['path'] = yield from self.source_provider.validate_path(**self.json['source'])
        self.json['destination']['path'] = yield from self.destination_provider.validate_path(**self.json['destination'])

    @asyncio.coroutine
    def make_provider(self, provider, **kwargs):
        payload = yield from get_identity(
            settings.IDENTITY_METHOD,
            action=self.ACTION_MAP[self.request.method],
            provider=provider,
            **kwargs
        )
        self.auth = payload
        self.callback_url = payload.pop('callback_url')
        return utils.make_provider(provider, **payload)

    @property
    def json(self):
        try:
            return self._json
        except AttributeError:
            pass
        try:
            self._json = json.loads(self.request.body.decode('utf-8'))
        except ValueError:
            if self.JSON_REQUIRED:
                raise Exception  # TODO
            self._json = None

        return self._json

    @utils.async_retry(retries=0, backoff=5)
    def _send_hook(self, action, data):
        return (yield from utils.send_signed_request('PUT', self.callback_url, {
            'action': action,
            'source': {
                'provider': self.source_provider.NAME,
                'path': self.json['source']['path'].path,
                'name': self.json['source']['path'].name,
                'materialized': str(self.json['source']['path']),
            },
            'destination': data,
            'auth': self.auth['auth'],
            'time': time.time() + 60
        }))<|MERGE_RESOLUTION|>--- conflicted
+++ resolved
@@ -47,6 +47,7 @@
 signer = signing.Signer(settings.HMAC_SECRET, settings.HMAC_ALGORITHM)
 auth_handler = AuthHandler(settings.AUTH_HANDLERS)
 
+
 class BaseHandler(tornado.web.RequestHandler, SentryMixin):
     """Base Handler to inherit from when defining a new view.
     Handles CORs headers, additional status codes, and translating
@@ -73,29 +74,6 @@
     def set_status(self, code, reason=None):
         return super().set_status(code, reason or HTTP_REASONS.get(code))
 
-<<<<<<< HEAD
-    @asyncio.coroutine
-    def prepare(self):
-        self.arguments = {
-            key: list_or_value(value)
-            for key, value in self.request.query_arguments.items()
-        }
-        try:
-            self.arguments['action'] = self.ACTION_MAP[self.request.method]
-        except KeyError:
-            return
-
-        self.payload = yield from auth_handler.fetch(self)
-
-        self.provider = utils.make_provider(
-            self.arguments['provider'],
-            self.payload['auth'],
-            self.payload['credentials'],
-            self.payload['settings'],
-        )
-
-=======
->>>>>>> e670dbb5
     def write_error(self, status_code, exc_info):
         self.captureException(exc_info)
         etype, exc, _ = exc_info
@@ -121,7 +99,7 @@
 
     def options(self):
         self.set_status(204)
-        self.set_header('Access-Control-Allow-Methods', 'PUT, POST, DELETE'),
+        self.set_header('Access-Control-Allow-Methods', 'GET, PUT, POST, DELETE'),
 
 
 class BaseProviderHandler(BaseHandler):
@@ -137,7 +115,7 @@
         except KeyError:
             return
 
-        self.payload = yield from get_identity(settings.IDENTITY_METHOD, **self.arguments)
+        self.payload = yield from auth_handler.fetch(self)
 
         self.provider = utils.make_provider(
             self.arguments['provider'],
