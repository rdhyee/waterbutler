import abc
import time
import asyncio
import logging
import weakref
import functools
import itertools
from urllib import parse

import furl
import aiohttp

from waterbutler import settings
from waterbutler.core import streams
from waterbutler.core import exceptions
from waterbutler.core.utils import ZipStreamGenerator
from waterbutler.core.utils import RequestHandlerContext

<<<<<<< HEAD
_SEMAPHORES = weakref.WeakKeyDictionary()


def throttle(func):
    @functools.wraps(func)
    async def wrapped(*args, **kwargs):
        loop = asyncio.get_event_loop()
        if loop not in _SEMAPHORES:
            _SEMAPHORES[loop] = asyncio.Semaphore(settings.REQUEST_LIMIT, loop=loop)
        await _SEMAPHORES[loop].acquire()
        try:
            return await func(*args, **kwargs)
        finally:
            _SEMAPHORES[loop].release()
    return wrapped
=======
logger = logging.getLogger(__name__)
_THROTTLES = weakref.WeakKeyDictionary()


def throttle(concurrency=10, interval=1):
    def _throttle(func):
        @asyncio.coroutine
        @functools.wraps(func)
        def wrapped(*args, **kwargs):
            if asyncio.get_event_loop() not in _THROTTLES:
                count, last_call, event = 0, time.time(), asyncio.Event()
                _THROTTLES[asyncio.get_event_loop()] = (count, last_call, event)
                event.set()
            else:
                count, last_call, event = _THROTTLES[asyncio.get_event_loop()]

            yield from event.wait()
            count += 1
            if count > concurrency:
                count = 0
                if (time.time() - last_call) < interval:
                    event.clear()
                    yield from asyncio.sleep(interval - (time.time() - last_call))
                    event.set()

            last_call = time.time()
            return (yield from func(*args, **kwargs))
        return wrapped
    return _throttle
>>>>>>> e16a03a3


def build_url(base, *segments, **query):
    url = furl.furl(base)
    # Filters return generators
    # Cast to list to force "spin" it
    url.path.segments = list(filter(
        lambda segment: segment,
        map(
            # Furl requires everything to be quoted or not, no mixtures allowed
            # prequote everything so %signs don't break everything
            lambda segment: parse.quote(segment.strip('/')),
            # Include any segments of the original url, effectively list+list but returns a generator
            itertools.chain(url.path.segments, segments)
        )
    ))
    url.args = query
    return url.url


class BaseProvider(metaclass=abc.ABCMeta):
    """The base class for all providers. Every provider must, at the least, implement all abstract
    methods in this class.

    .. note::
        When adding a new provider you must add it to setup.py's
        `entry_points` under the `waterbutler.providers` key formatted
        as: `<provider name> = waterbutler.providers.yourprovider:<FullProviderName>`

        Keep in mind that `yourprovider` modules must export the provider class
    """

    BASE_URL = None

    def __init__(self, auth, credentials, settings, retry_on={408, 502, 503, 504}):
        """
        :param dict auth: Information about the user this provider will act on the behalf of
        :param dict credentials: The credentials used to authenticate with the provider,
            ofter an OAuth 2 token
        :param dict settings: Configuration settings for this provider,
            often folder or repo
        """
        self._retry_on = retry_on
        self.auth = auth
        self.credentials = credentials
        self.settings = settings

    @abc.abstractproperty
    def NAME(self):
        raise NotImplementedError

    def __eq__(self, other):
        try:
            return (
                type(self) == type(other) and
                self.credentials == other.credentials
            )
        except AttributeError:
            return False

    def serialized(self):
        return {
            'name': self.NAME,
            'auth': self.auth,
            'settings': self.settings,
            'credentials': self.credentials,
        }

    def build_url(self, *segments, **query):
        """A nice wrapper around furl, builds urls based on self.BASE_URL

        :param tuple \*segments: A tuple of strings joined into /foo/bar/..
        :param dict \*\*query: A dictionary that will be turned into query parameters ?foo=bar
        :rtype: str
        """
        return build_url(self.BASE_URL, *segments, **query)

    @property
    def default_headers(self):
        """Headers to be included with every request
        Commonly OAuth headers or Content-Type
        """
        return {}

    def build_headers(self, **kwargs):
        headers = self.default_headers
        headers.update(kwargs)
        return {
            key: value
            for key, value in headers.items()
            if value is not None
        }

<<<<<<< HEAD
    async def make_request(self, *args, **kwargs):
=======
    @throttle()
    @asyncio.coroutine
    def make_request(self, method, url, *args, **kwargs):
>>>>>>> e16a03a3
        """A wrapper around :func:`aiohttp.request`. Inserts default headers.

        :param str method: The HTTP method
        :param str url: The url to send the request to
        :keyword range: An optional tuple (start, end) that is transformed into a Range header
        :keyword expects: An optional tuple of HTTP status codes as integers raises an exception
            if the returned status code is not in it.
        :type expects: tuple of ints
        :param Exception throws: The exception to be raised from expects
        :param tuple \*args: args passed to :func:`aiohttp.request`
        :param dict \*\*kwargs: kwargs passed to :func:`aiohttp.request`
        :rtype: :class:`aiohttp.Response`
        :raises ProviderError: Raised if expects is defined
        """
        kwargs['headers'] = self.build_headers(**kwargs.get('headers', {}))
        retry = _retry = kwargs.pop('retry', 2)
        range = kwargs.pop('range', None)
        expects = kwargs.pop('expects', None)
        throws = kwargs.pop('throws', exceptions.ProviderError)
        if range:
            kwargs['headers']['Range'] = self._build_range_header(range)
<<<<<<< HEAD
        response = await aiohttp.request(*args, **kwargs)
        if expects and response.status not in expects:
            raise (await exceptions.exception_from_response(response, error=throws, **kwargs))
        return response
=======
        if callable(url):
            url = url()
        while retry >= 0:
            try:
                response = yield from aiohttp.request(method, url, *args, **kwargs)
                if expects and response.status not in expects:
                    raise (yield from exceptions.exception_from_response(response, error=throws, **kwargs))
                return response
            except throws as e:
                if retry <= 0 or e.code not in self._retry_on:
                    raise
                yield from asyncio.sleep((1 + _retry - retry) * 2)
                retry -= 1
>>>>>>> e16a03a3

    def request(self, *args, **kwargs):
        return RequestHandlerContext(self.make_request(*args, **kwargs))

    async def move(self, dest_provider, src_path, dest_path, rename=None, conflict='replace', handle_naming=True):
        """Moves a file or folder from the current provider to the specified one
        Performs a copy and then a delete.
        Calls :func:`BaseProvider.intra_move` if possible.

        :param BaseProvider dest_provider: The provider to move to
        :param dict source_options: A dict to be sent to either :func:`BaseProvider.intra_move`
            or :func:`BaseProvider.copy` and :func:`BaseProvider.delete`
        :param dict dest_options: A dict to be sent to either :func:`BaseProvider.intra_move`
            or :func:`BaseProvider.copy`
        """
        args = (dest_provider, src_path, dest_path)
        kwargs = {'rename': rename, 'conflict': conflict}

        if handle_naming:
            dest_path = await dest_provider.handle_naming(
                src_path,
                dest_path,
                rename=rename,
                conflict=conflict,
            )
            args = (dest_provider, src_path, dest_path)
            kwargs = {}

        if self.can_intra_move(dest_provider, src_path):
            return (await self.intra_move(*args))

        if src_path.is_dir:
            metadata, created = await self._folder_file_op(self.move, *args, **kwargs)
        else:
            metadata, created = await self.copy(*args, handle_naming=False, **kwargs)

        await self.delete(src_path)

        return metadata, created

    async def copy(self, dest_provider, src_path, dest_path, rename=None, conflict='replace', handle_naming=True):
        args = (dest_provider, src_path, dest_path)
        kwargs = {'rename': rename, 'conflict': conflict, 'handle_naming': handle_naming}

        if handle_naming:
            dest_path = await dest_provider.handle_naming(
                src_path,
                dest_path,
                rename=rename,
                conflict=conflict,
            )
            args = (dest_provider, src_path, dest_path)
            kwargs = {}

        if self.can_intra_copy(dest_provider, src_path):
                return (await self.intra_copy(*args))

        if src_path.is_dir:
            return (await self._folder_file_op(self.copy, *args, **kwargs))

        download_stream = await self.download(src_path)

        if getattr(download_stream, 'name', None):
            dest_path.rename(download_stream.name)

        return (await dest_provider.upload(download_stream, dest_path))

<<<<<<< HEAD
    async def _folder_file_op(self, func, dest_provider, src_path, dest_path, **kwargs):
=======
    @asyncio.coroutine
    def _folder_file_op(self, func, dest_provider, src_path, dest_path, **kwargs):
        """Recursively apply func to src/dest path.

        Called from: func: copy and move if src_path.is_dir.

        Calls: func: dest_provider.delete and notes result for bool: created
               func: dest_provider.create_folder
               func: dest_provider.revalidate_path
               func: self.metadata

        :param coroutine func: to be applied to src/dest path
        :param *Provider dest_provider: Destination provider
        :param *ProviderPath src_path: Source path
        :param *ProviderPath dest_path: Destination path
        """
>>>>>>> e16a03a3
        assert src_path.is_dir, 'src_path must be a directory'
        assert asyncio.iscoroutinefunction(func), 'func must be a coroutine'

        try:
<<<<<<< HEAD
            await dest_provider.delete(dest_path)
            created = True
=======
            yield from dest_provider.delete(dest_path)
            created = False
>>>>>>> e16a03a3
        except exceptions.ProviderError as e:
            if e.code != 404:
                raise
            created = True

<<<<<<< HEAD
        folder = await dest_provider.create_folder(dest_path)
=======
        folder = yield from dest_provider.create_folder(dest_path, folder_precheck=False)
>>>>>>> e16a03a3

        dest_path = await dest_provider.revalidate_path(dest_path.parent, dest_path.name, folder=dest_path.is_dir)

<<<<<<< HEAD
        futures = []
        for item in (await self.metadata(src_path)):
            futures.append(
                asyncio.ensure_future(
                    func(
                        dest_provider,
                        # TODO figure out a way to cut down on all the requests made here
                        (await self.revalidate_path(src_path, item.name, folder=item.is_folder)),
                        (await dest_provider.revalidate_path(dest_path, item.name, folder=item.is_folder)),
                        handle_naming=False,
                    )
                )
            )
=======
        folder.children = []
        items = yield from self.metadata(src_path)

        for i in range(0, len(items), settings.OP_CONCURRENCY):
            fs = []
            for item in items[i:i + settings.OP_CONCURRENCY]:
                fs.append(asyncio.async(func(
                    dest_provider,
                    # TODO figure out a way to cut down on all the requests made here
                    (yield from self.revalidate_path(src_path, item.name, folder=item.is_folder)),
                    (yield from dest_provider.revalidate_path(dest_path, item.name, folder=item.is_folder)),
                    handle_naming=False,
                )))
>>>>>>> e16a03a3

                if item.is_folder:
                    yield from fs[-1]

<<<<<<< HEAD
        finished, pending = await asyncio.wait(futures, return_when=asyncio.FIRST_EXCEPTION)
=======
            if not fs:
                continue
>>>>>>> e16a03a3

            done, _ = yield from asyncio.wait(fs, return_when=asyncio.FIRST_EXCEPTION)

            for fut in done:
                folder.children.append(fut.result()[0])

        return folder, created

    async def handle_naming(self, src_path, dest_path, rename=None, conflict='replace'):
        """Given a WaterButlerPath and the desired name, handle any potential naming issues.

        i.e.:
            cp /file.txt /folder/ -> /folder/file.txt
            cp /folder/ /folder/ -> /folder/folder/
            cp /file.txt /folder/file.txt -> /folder/file.txt
            cp /file.txt /folder/file.txt -> /folder/file (1).txt
            cp /file.txt /folder/doc.txt -> /folder/doc.txt

        :param WaterButlerPath src_path: The object that is being copied
        :param WaterButlerPath dest_path: The path that is being copied to or into
        :param str rename: The desired name of the resulting path, may be incremented
        :param str conflict: The conflict resolution strategy, replace or keep

        Returns: WaterButlerPath dest_path: The path of the desired result.
        """
        if src_path.is_dir and dest_path.is_file:
            # Cant copy a directory to a file
            raise ValueError('Destination must be a directory if the source is')

        if not dest_path.is_file:
            # Directories always are going to be copied into
            # cp /folder1/ /folder2/ -> /folder1/folder2/
            dest_path = await self.revalidate_path(
                dest_path,
                rename or src_path.name,
                folder=src_path.is_dir
            )

        dest_path, _ = await self.handle_name_conflict(dest_path, conflict=conflict)

        return dest_path

    def can_intra_copy(self, other, path=None):
        """Indicates if a quick copy can be performed between the current provider and `other`.

        .. note::
            Defaults to False

        :param waterbutler.core.provider.BaseProvider other: The provider to check against
        :rtype: bool
        """
        return False

    def can_intra_move(self, other, path=None):
        """Indicates if a quick move can be performed between the current provider and `other`.

        .. note::
            Defaults to False

        :param waterbutler.core.provider.BaseProvider other: The provider to check against
        :rtype: bool
        """
        return False

    def intra_copy(self, dest_provider, source_options, dest_options):
        raise NotImplementedError

    async def intra_move(self, dest_provider, src_path, dest_path):
        data, created = await self.intra_copy(dest_provider, src_path, dest_path)
        await self.delete(src_path)
        return data, created

<<<<<<< HEAD
    async def exists(self, path, **kwargs):
=======
    @asyncio.coroutine
    def exists(self, path, **kwargs):
        """Check for existence of WaterButlerPath

        Attempt to retrieve provider metadata to determine existence of a WaterButlerPath.  If
        successful, will return the result of `self.metadata()` which may be `[]` for empty
        folders.

        :param WaterButlerPath path: path to check for
        :rtype: (`self.metadata()` or False)
        """
>>>>>>> e16a03a3
        try:
            return (await self.metadata(path, **kwargs))
        except exceptions.NotFoundError:
            return False
        except exceptions.MetadataError as e:
            if e.code != 404:
                raise
        return False

<<<<<<< HEAD
    async def handle_name_conflict(self, path, conflict='replace', **kwargs):
        """Given a name and a conflict resolution pattern determine
=======
    @asyncio.coroutine
    def handle_name_conflict(self, path, conflict='replace', **kwargs):
        """Check WaterButlerPath and resolve conflicts

        Given a WaterButlerPath and a conflict resolution pattern determine
>>>>>>> e16a03a3
        the correct file path to upload to and indicate if that file exists or not

        :param WaterButlerPath path: Desired path to check for conflict
        :param str conflict: replace, keep, warn
        :rtype: (WaterButlerPath, provider.metadata() or False)
        :raises: NamingConflict
        """
<<<<<<< HEAD
        exists = await self.exists(path, **kwargs)
        if not exists or conflict == 'replace':
=======
        exists = yield from self.exists(path, **kwargs)
        if (not exists and not exists == []) or conflict == 'replace':
>>>>>>> e16a03a3
            return path, exists
        if conflict == 'warn':
            raise exceptions.NamingConflict(path)

<<<<<<< HEAD
        while (await self.exists(path.increment_name(), **kwargs)):
            pass
        # path.increment_name()
        # exists = self.exists(str(path))
=======
        while True:
            path.increment_name()
            test_path = yield from self.revalidate_path(
                path.parent,
                path.name,
                folder=path.is_dir
            )

            exists = yield from self.exists(test_path, **kwargs)
            if not (exists or exists == []):
                break

>>>>>>> e16a03a3
        return path, False

    async def revalidate_path(self, base, path, folder=False):
        """Take a path and a base path and build a WaterButlerPath representing `/base/path`.  For
        id-based providers, this will need to lookup the id of the new child object.

        :param WaterButlerPath base: The base folder to look under
        :param str path: the path of a child of `base`, relative to `base`
        :param bool folder: whether the returned WaterButlerPath should represent a folder
        :rtype: WaterButlerPath
        """
        return base.child(path, folder=folder)

    async def zip(self, path, **kwargs):
        """Streams a Zip archive of the given folder

        :param str path: The folder to compress
        """

        metadata = await self.metadata(path)
        if path.is_file:
            metadata = [metadata]
            path = path.parent

        return streams.ZipStreamReader(ZipStreamGenerator(self, path, *metadata))

    @abc.abstractmethod
    def can_duplicate_names(self):
        """Returns True if a file and a folder in the same directory can have identical names."""
        raise NotImplementedError

    @abc.abstractmethod
    def download(self, **kwargs):
        """Download a file from this provider.

        :param dict \*\*kwargs: Arguments to be parsed by child classes
        :rtype: :class:`waterbutler.core.streams.ResponseStreamReader`
        :raises: :class:`waterbutler.core.exceptions.DownloadError`
        """
        raise NotImplementedError

    @abc.abstractmethod
    def upload(self, stream, **kwargs):
        """

        :param dict \*\*kwargs: Arguments to be parsed by child classes
        :rtype: (:class:`waterbutler.core.metadata.BaseFileMetadata`, :class:`bool`)
        :raises: :class:`waterbutler.core.exceptions.DeleteError`
        """
        raise NotImplementedError

    @abc.abstractmethod
    def delete(self, **kwargs):
        """

        :param dict \*\*kwargs: Arguments to be parsed by child classes
        :rtype: :class:`None`
        :raises: :class:`waterbutler.core.exceptions.DeleteError`
        """
        raise NotImplementedError

    @abc.abstractmethod
    def metadata(self, **kwargs):
        """Get metdata about the specified resource from this provider. Will be a :class:`list`
        if the resource is a directory otherwise an instance of
        :class:`waterbutler.core.metadata.BaseFileMetadata`

        :param dict \*\*kwargs: Arguments to be parsed by child classes
        :rtype: :class:`waterbutler.core.metadata.BaseMetadata`
        :rtype: :class:`list` of :class:`waterbutler.core.metadata.BaseMetadata`
        :raises: :class:`waterbutler.core.exceptions.MetadataError`
        """
        raise NotImplementedError

    @abc.abstractmethod
    def validate_v1_path(self, path, **kwargs):
        """API v1 requires that requests against folder endpoints always end with a slash, and
        requests against files never end with a slash.  This method checks the provider's metadata
        for the given id and throws a 404 Not Found if the implicit and explicit types don't
        match.  This method duplicates the logic in the provider's validate_path method, but
        validate_path must currently accomodate v0 AND v1 semantics.  After v0's retirement, this
        method can replace validate_path.

        :param str path: user-supplied path to validate
        :rtype: :class:`waterbutler.core.path`
        :raises: :class:`waterbutler.core.exceptions.NotFoundError`

        """
        raise NotImplementedError

    @abc.abstractmethod
    def validate_path(self, path, **kwargs):
        raise NotImplementedError

    def path_from_metadata(self, parent_path, metadata):
        return parent_path.child(metadata.name, _id=metadata.path.strip('/'), folder=metadata.is_folder)

    def revisions(self, **kwargs):
        return []  # TODO Raise 405 by default h/t @rliebz

    def create_folder(self, path, **kwargs):
        """Create a folder in the current provider at `path`. Returns a `BaseFolderMetadata` object
        if successful.  May throw a 409 Conflict if a directory with the same name already exists.

        :param str path: user-supplied path to create. must be a directory.
        :param boolean precheck_folder: flag to check for folder before attempting create
        :rtype: :class:`waterbutler.core.metadata.BaseFolderMetadata`
        :raises: :class:`waterbutler.core.exceptions.FolderCreationError`
        """
        raise exceptions.ProviderError({'message': 'Folder creation not supported.'}, code=405)

    def _build_range_header(self, slice_tup):
        start, end = slice_tup
        return 'bytes={}-{}'.format(
            '' if start is None else start,
            '' if end is None else end
        )

    def __repr__(self):
        # Note: credentials are not included on purpose.
        return ('<{}({}, {})>'.format(self.__class__.__name__, self.auth, self.settings))<|MERGE_RESOLUTION|>--- conflicted
+++ resolved
@@ -16,32 +16,14 @@
 from waterbutler.core.utils import ZipStreamGenerator
 from waterbutler.core.utils import RequestHandlerContext
 
-<<<<<<< HEAD
-_SEMAPHORES = weakref.WeakKeyDictionary()
-
-
-def throttle(func):
-    @functools.wraps(func)
-    async def wrapped(*args, **kwargs):
-        loop = asyncio.get_event_loop()
-        if loop not in _SEMAPHORES:
-            _SEMAPHORES[loop] = asyncio.Semaphore(settings.REQUEST_LIMIT, loop=loop)
-        await _SEMAPHORES[loop].acquire()
-        try:
-            return await func(*args, **kwargs)
-        finally:
-            _SEMAPHORES[loop].release()
-    return wrapped
-=======
 logger = logging.getLogger(__name__)
 _THROTTLES = weakref.WeakKeyDictionary()
 
 
 def throttle(concurrency=10, interval=1):
     def _throttle(func):
-        @asyncio.coroutine
         @functools.wraps(func)
-        def wrapped(*args, **kwargs):
+        async def wrapped(*args, **kwargs):
             if asyncio.get_event_loop() not in _THROTTLES:
                 count, last_call, event = 0, time.time(), asyncio.Event()
                 _THROTTLES[asyncio.get_event_loop()] = (count, last_call, event)
@@ -49,20 +31,19 @@
             else:
                 count, last_call, event = _THROTTLES[asyncio.get_event_loop()]
 
-            yield from event.wait()
+            await event.wait()
             count += 1
             if count > concurrency:
                 count = 0
                 if (time.time() - last_call) < interval:
                     event.clear()
-                    yield from asyncio.sleep(interval - (time.time() - last_call))
+                    await asyncio.sleep(interval - (time.time() - last_call))
                     event.set()
 
             last_call = time.time()
-            return (yield from func(*args, **kwargs))
+            return (await func(*args, **kwargs))
         return wrapped
     return _throttle
->>>>>>> e16a03a3
 
 
 def build_url(base, *segments, **query):
@@ -156,13 +137,8 @@
             if value is not None
         }
 
-<<<<<<< HEAD
-    async def make_request(self, *args, **kwargs):
-=======
     @throttle()
-    @asyncio.coroutine
-    def make_request(self, method, url, *args, **kwargs):
->>>>>>> e16a03a3
+    async def make_request(self, method, url, *args, **kwargs):
         """A wrapper around :func:`aiohttp.request`. Inserts default headers.
 
         :param str method: The HTTP method
@@ -184,26 +160,20 @@
         throws = kwargs.pop('throws', exceptions.ProviderError)
         if range:
             kwargs['headers']['Range'] = self._build_range_header(range)
-<<<<<<< HEAD
-        response = await aiohttp.request(*args, **kwargs)
-        if expects and response.status not in expects:
-            raise (await exceptions.exception_from_response(response, error=throws, **kwargs))
-        return response
-=======
+
         if callable(url):
             url = url()
         while retry >= 0:
             try:
-                response = yield from aiohttp.request(method, url, *args, **kwargs)
+                response = await aiohttp.request(method, url, *args, **kwargs)
                 if expects and response.status not in expects:
-                    raise (yield from exceptions.exception_from_response(response, error=throws, **kwargs))
+                    raise (await exceptions.exception_from_response(response, error=throws, **kwargs))
                 return response
             except throws as e:
                 if retry <= 0 or e.code not in self._retry_on:
                     raise
-                yield from asyncio.sleep((1 + _retry - retry) * 2)
+                await asyncio.sleep((1 + _retry - retry) * 2)
                 retry -= 1
->>>>>>> e16a03a3
 
     def request(self, *args, **kwargs):
         return RequestHandlerContext(self.make_request(*args, **kwargs))
@@ -271,11 +241,7 @@
 
         return (await dest_provider.upload(download_stream, dest_path))
 
-<<<<<<< HEAD
     async def _folder_file_op(self, func, dest_provider, src_path, dest_path, **kwargs):
-=======
-    @asyncio.coroutine
-    def _folder_file_op(self, func, dest_provider, src_path, dest_path, **kwargs):
         """Recursively apply func to src/dest path.
 
         Called from: func: copy and move if src_path.is_dir.
@@ -290,36 +256,28 @@
         :param *ProviderPath src_path: Source path
         :param *ProviderPath dest_path: Destination path
         """
->>>>>>> e16a03a3
         assert src_path.is_dir, 'src_path must be a directory'
         assert asyncio.iscoroutinefunction(func), 'func must be a coroutine'
 
         try:
-<<<<<<< HEAD
             await dest_provider.delete(dest_path)
-            created = True
-=======
-            yield from dest_provider.delete(dest_path)
             created = False
->>>>>>> e16a03a3
         except exceptions.ProviderError as e:
             if e.code != 404:
                 raise
             created = True
 
-<<<<<<< HEAD
-        folder = await dest_provider.create_folder(dest_path)
-=======
-        folder = yield from dest_provider.create_folder(dest_path, folder_precheck=False)
->>>>>>> e16a03a3
+        folder = await dest_provider.create_folder(dest_path, folder_precheck=False)
 
         dest_path = await dest_provider.revalidate_path(dest_path.parent, dest_path.name, folder=dest_path.is_dir)
 
-<<<<<<< HEAD
-        futures = []
-        for item in (await self.metadata(src_path)):
-            futures.append(
-                asyncio.ensure_future(
+        folder.children = []
+        items = await self.metadata(src_path)
+
+        for i in range(0, len(items), settings.OP_CONCURRENCY):
+            futures = []
+            for item in items[i:i + settings.OP_CONCURRENCY]:
+                futures.append(asyncio.ensure_future(
                     func(
                         dest_provider,
                         # TODO figure out a way to cut down on all the requests made here
@@ -327,35 +285,15 @@
                         (await dest_provider.revalidate_path(dest_path, item.name, folder=item.is_folder)),
                         handle_naming=False,
                     )
-                )
-            )
-=======
-        folder.children = []
-        items = yield from self.metadata(src_path)
-
-        for i in range(0, len(items), settings.OP_CONCURRENCY):
-            fs = []
-            for item in items[i:i + settings.OP_CONCURRENCY]:
-                fs.append(asyncio.async(func(
-                    dest_provider,
-                    # TODO figure out a way to cut down on all the requests made here
-                    (yield from self.revalidate_path(src_path, item.name, folder=item.is_folder)),
-                    (yield from dest_provider.revalidate_path(dest_path, item.name, folder=item.is_folder)),
-                    handle_naming=False,
-                )))
->>>>>>> e16a03a3
+                ))
 
                 if item.is_folder:
-                    yield from fs[-1]
-
-<<<<<<< HEAD
-        finished, pending = await asyncio.wait(futures, return_when=asyncio.FIRST_EXCEPTION)
-=======
-            if not fs:
+                    await futures[-1]
+
+            if not futures:
                 continue
->>>>>>> e16a03a3
-
-            done, _ = yield from asyncio.wait(fs, return_when=asyncio.FIRST_EXCEPTION)
+
+            done, _ = await asyncio.wait(futures, return_when=asyncio.FIRST_EXCEPTION)
 
             for fut in done:
                 folder.children.append(fut.result()[0])
@@ -426,11 +364,7 @@
         await self.delete(src_path)
         return data, created
 
-<<<<<<< HEAD
     async def exists(self, path, **kwargs):
-=======
-    @asyncio.coroutine
-    def exists(self, path, **kwargs):
         """Check for existence of WaterButlerPath
 
         Attempt to retrieve provider metadata to determine existence of a WaterButlerPath.  If
@@ -440,7 +374,6 @@
         :param WaterButlerPath path: path to check for
         :rtype: (`self.metadata()` or False)
         """
->>>>>>> e16a03a3
         try:
             return (await self.metadata(path, **kwargs))
         except exceptions.NotFoundError:
@@ -450,16 +383,10 @@
                 raise
         return False
 
-<<<<<<< HEAD
     async def handle_name_conflict(self, path, conflict='replace', **kwargs):
-        """Given a name and a conflict resolution pattern determine
-=======
-    @asyncio.coroutine
-    def handle_name_conflict(self, path, conflict='replace', **kwargs):
         """Check WaterButlerPath and resolve conflicts
 
         Given a WaterButlerPath and a conflict resolution pattern determine
->>>>>>> e16a03a3
         the correct file path to upload to and indicate if that file exists or not
 
         :param WaterButlerPath path: Desired path to check for conflict
@@ -467,36 +394,24 @@
         :rtype: (WaterButlerPath, provider.metadata() or False)
         :raises: NamingConflict
         """
-<<<<<<< HEAD
         exists = await self.exists(path, **kwargs)
-        if not exists or conflict == 'replace':
-=======
-        exists = yield from self.exists(path, **kwargs)
         if (not exists and not exists == []) or conflict == 'replace':
->>>>>>> e16a03a3
             return path, exists
         if conflict == 'warn':
             raise exceptions.NamingConflict(path)
 
-<<<<<<< HEAD
-        while (await self.exists(path.increment_name(), **kwargs)):
-            pass
-        # path.increment_name()
-        # exists = self.exists(str(path))
-=======
         while True:
             path.increment_name()
-            test_path = yield from self.revalidate_path(
+            test_path = await self.revalidate_path(
                 path.parent,
                 path.name,
                 folder=path.is_dir
             )
 
-            exists = yield from self.exists(test_path, **kwargs)
+            exists = await self.exists(test_path, **kwargs)
             if not (exists or exists == []):
                 break
 
->>>>>>> e16a03a3
         return path, False
 
     async def revalidate_path(self, base, path, folder=False):
