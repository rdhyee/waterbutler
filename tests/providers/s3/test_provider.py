import pytest

import io
import base64
import hashlib
from http import client

import aiohttpretty
from freezegun import freeze_time

from waterbutler.core import streams
from waterbutler.core import metadata
from waterbutler.core import exceptions
from waterbutler.core.path import WaterButlerPath

from waterbutler.providers.s3 import S3Provider
from waterbutler.providers.s3.metadata import S3FileMetadata
from waterbutler.providers.s3.metadata import S3FolderMetadata


@pytest.fixture
def auth():
    return {
        'name': 'cat',
        'email': 'cat@cat.com',
    }


@pytest.fixture
def credentials():
    return {
        'access_key': 'Dont dead',
        'secret_key': 'open inside',
    }


@pytest.fixture
def settings():
    return {
        'bucket': 'that kerning',
        'encrypt_uploads': False
    }


@pytest.fixture
def provider(auth, credentials, settings):
    return S3Provider(auth, credentials, settings)


@pytest.fixture
def file_content():
    return b'sleepy'


@pytest.fixture
def file_like(file_content):
    return io.BytesIO(file_content)


@pytest.fixture
def file_stream(file_like):
    return streams.FileStreamReader(file_like)


@pytest.fixture
def folder_metadata():
    return b'''<?xml version="1.0" encoding="UTF-8"?>
        <ListBucketResult xmlns="http://s3.amazonaws.com/doc/2006-03-01/">
            <Name>bucket</Name>
            <Prefix/>
            <Marker/>
            <MaxKeys>1000</MaxKeys>
            <IsTruncated>false</IsTruncated>
            <Contents>
                <Key>my-image.jpg</Key>
                <LastModified>2009-10-12T17:50:30.000Z</LastModified>
                <ETag>&quot;fba9dede5f27731c9771645a39863328&quot;</ETag>
                <Size>434234</Size>
                <StorageClass>STANDARD</StorageClass>
                <Owner>
                    <ID>75aa57f09aa0c8caeab4f8c24e99d10f8e7faeebf76c078efc7c6caea54ba06a</ID>
                    <DisplayName>mtd@amazon.com</DisplayName>
                </Owner>
            </Contents>
            <Contents>
                <Key>my-third-image.jpg</Key>
                <LastModified>2009-10-12T17:50:30.000Z</LastModified>
                <ETag>&quot;1b2cf535f27731c974343645a3985328&quot;</ETag>
                <Size>64994</Size>
                <StorageClass>STANDARD</StorageClass>
                <Owner>
                    <ID>75aa57f09aa0c8caeab4f8c24e99d10f8e7faeebf76c078efc7c6caea54ba06a</ID>
                    <DisplayName>mtd@amazon.com</DisplayName>
                </Owner>
            </Contents>
            <CommonPrefixes>
                <Prefix>   photos/</Prefix>
            </CommonPrefixes>
        </ListBucketResult>'''


@pytest.fixture
def just_a_folder_metadata():
    return b'''<?xml version="1.0" encoding="UTF-8"?>
        <ListBucketResult xmlns="http://s3.amazonaws.com/doc/2006-03-01/">
            <Name>bucket</Name>
            <Prefix/>
            <Marker/>
            <MaxKeys>1000</MaxKeys>
            <IsTruncated>false</IsTruncated>
            <Contents>
                <Key>naptime/</Key>
                <LastModified>2009-10-12T17:50:30.000Z</LastModified>
                <ETag>&quot;fba9dede5f27731c9771645a39863328&quot;</ETag>
                <Size>0</Size>
                <StorageClass>STANDARD</StorageClass>
                <Owner>
                    <ID>75aa57f09aa0c8caeab4f8c24e99d10f8e7faeebf76c078efc7c6caea54ba06a</ID>
                    <DisplayName>mtd@amazon.com</DisplayName>
                </Owner>
            </Contents>
        </ListBucketResult>'''


@pytest.fixture
def contents_and_self():
    return b'''<?xml version="1.0" encoding="UTF-8"?>
        <ListBucketResult xmlns="http://s3.amazonaws.com/doc/2006-03-01/">
            <Name>bucket</Name>
            <Prefix/>
            <Marker/>
            <MaxKeys>1000</MaxKeys>
            <IsTruncated>false</IsTruncated>
            <Contents>
                <Key>thisfolder/</Key>
                <LastModified>2009-10-12T17:50:30.000Z</LastModified>
                <ETag>&quot;fba9dede5f27731c9771645a39863328&quot;</ETag>
                <Size>0</Size>
                <StorageClass>STANDARD</StorageClass>
                <Owner>
                    <ID>75aa57f09aa0c8caeab4f8c24e99d10f8e7faeebf76c078efc7c6caea54ba06a</ID>
                    <DisplayName>mtd@amazon.com</DisplayName>
                </Owner>
            </Contents>
            <Contents>
                <Key>thisfolder/item1</Key>
                <LastModified>2009-10-12T17:50:30.000Z</LastModified>
                <ETag>&quot;fba9dede5f27731c9771645a39863328&quot;</ETag>
                <Size>0</Size>
                <StorageClass>STANDARD</StorageClass>
                <Owner>
                    <ID>75aa57f09aa0c8caeab4f8c24e99d10f8e7faeebf76c078efc7c6caea54ba06a</ID>
                    <DisplayName>mtd@amazon.com</DisplayName>
                </Owner>
            </Contents>
            <Contents>
                <Key>thisfolder/item2</Key>
                <LastModified>2009-10-12T17:50:30.000Z</LastModified>
                <ETag>&quot;fba9dede5f27731c9771645a39863328&quot;</ETag>
                <Size>0</Size>
                <StorageClass>STANDARD</StorageClass>
                <Owner>
                    <ID>75aa57f09aa0c8caeab4f8c24e99d10f8e7faeebf76c078efc7c6caea54ba06a</ID>
                    <DisplayName>mtd@amazon.com</DisplayName>
                </Owner>
            </Contents>
        </ListBucketResult>'''


@pytest.fixture
def folder_empty_metadata():
    return b'''<?xml version="1.0" encoding="UTF-8"?>
        <ListBucketResult xmlns="http://s3.amazonaws.com/doc/2006-03-01/">
            <Name>bucket</Name>
            <Prefix/>
            <Marker/>
            <MaxKeys>1000</MaxKeys>
            <IsTruncated>false</IsTruncated>
        </ListBucketResult>'''


@pytest.fixture
def file_metadata():
    return {
        'Content-Length': 9001,
        'Last-Modified': 'SomeTime',
        'Content-Type': 'binary/octet-stream',
        'ETag': '"fba9dede5f27731c9771645a39863328"',
        'X-AMZ-SERVER-SIDE-ENCRYPTION': 'AES256'
    }


@pytest.fixture
def version_metadata():
    return b'''<?xml version="1.0" encoding="UTF-8"?>

    <ListVersionsResult xmlns="http://s3.amazonaws.com/doc/2006-03-01">
        <Name>bucket</Name>
        <Prefix>my</Prefix>
        <KeyMarker/>
        <VersionIdMarker/>
        <MaxKeys>5</MaxKeys>
        <IsTruncated>false</IsTruncated>
        <Version>
            <Key>my-image.jpg</Key>
            <VersionId>3/L4kqtJl40Nr8X8gdRQBpUMLUo</VersionId>
            <IsLatest>true</IsLatest>
            <LastModified>2009-10-12T17:50:30.000Z</LastModified>
            <ETag>&quot;fba9dede5f27731c9771645a39863328&quot;</ETag>
            <Size>434234</Size>
            <StorageClass>STANDARD</StorageClass>
            <Owner>
                <ID>75aa57f09aa0c8caeab4f8c24e99d10f8e7faeebf76c078efc7c6caea54ba06a</ID>
                <DisplayName>mtd@amazon.com</DisplayName>
            </Owner>
        </Version>
        <Version>
            <Key>my-image.jpg</Key>
            <VersionId>QUpfdndhfd8438MNFDN93jdnJFkdmqnh893</VersionId>
            <IsLatest>false</IsLatest>
            <LastModified>2009-10-10T17:50:30.000Z</LastModified>
            <ETag>&quot;9b2cf535f27731c974343645a3985328&quot;</ETag>
            <Size>166434</Size>
            <StorageClass>STANDARD</StorageClass>
            <Owner>
                <ID>75aa57f09aa0c8caeab4f8c24e99d10f8e7faeebf76c078efc7c6caea54ba06a</ID>
                <DisplayName>mtd@amazon.com</DisplayName>
            </Owner>
        </Version>
        <Version>
            <Key>my-image.jpg</Key>
            <VersionId>UIORUnfndfhnw89493jJFJ</VersionId>
            <IsLatest>false</IsLatest>
            <LastModified>2009-10-11T12:50:30.000Z</LastModified>
            <ETag>&quot;772cf535f27731c974343645a3985328&quot;</ETag>
            <Size>64</Size>
            <StorageClass>STANDARD</StorageClass>
            <Owner>
                <ID>75aa57f09aa0c8caeab4f8c24e99d10f8e7faeebf76c078efc7c6caea54ba06a</ID>
                <DisplayName>mtd@amazon.com</DisplayName>
            </Owner>
        </Version>
    </ListVersionsResult>'''

def list_objects_response(keys, truncated=False):
    response = '''<?xml version="1.0" encoding="UTF-8"?>
    <ListBucketResult xmlns="http://s3.amazonaws.com/doc/2006-03-01/">
        <Name>bucket</Name>
        <Prefix/>
        <Marker/>
        <MaxKeys>1000</MaxKeys>'''

    response += '<IsTruncated>' + str(truncated).lower() + '</IsTruncated>'
    response += ''.join(map(
        lambda x: '<Contents><Key>{}</Key></Contents>'.format(x),
        keys
    ))

    response += '</ListBucketResult>'

    return response.encode('utf-8')

def bulk_delete_body(keys):
    payload = '<?xml version="1.0" encoding="UTF-8"?>'
    payload += '<Delete>'
    payload += ''.join(map(
        lambda x: '<Object><Key>{}</Key></Object>'.format(x),
        keys
    ))
    payload += '</Delete>'
    payload = payload.encode('utf-8')

    md5 = base64.b64encode(hashlib.md5(payload).digest())
    headers = {
        'Content-Length': str(len(payload)),
        'Content-MD5': md5.decode('ascii'),
        'Content-Type': 'text/xml',
    }

    return (payload, headers)

def build_folder_params(path):
    return {'prefix': path.path, 'delimiter': '/'}


class TestValidatePath:

<<<<<<< HEAD
    @pytest.mark.asyncio
    async def test_normal_name(self, provider):
        path = await provider.validate_path('/this/is/a/path.txt')
=======
    @async
    @pytest.mark.aiohttpretty
    def test_validate_v1_path_file(self, provider, file_metadata):
        file_path = 'foobah'

        params = {'prefix': '/' + file_path + '/', 'delimiter': '/'}
        good_metadata_url = provider.bucket.new_key('/' + file_path).generate_url(100, 'HEAD')
        bad_metadata_url = provider.bucket.generate_url(100)
        aiohttpretty.register_uri('HEAD', good_metadata_url, headers=file_metadata)
        aiohttpretty.register_uri('GET', bad_metadata_url, params=params, status=404)

        try:
            wb_path_v1 = yield from provider.validate_v1_path('/' + file_path)
        except Exception as exc:
            pytest.fail(str(exc))

        with pytest.raises(exceptions.NotFoundError) as exc:
            yield from provider.validate_v1_path('/' + file_path + '/')

        assert exc.value.code == client.NOT_FOUND

        wb_path_v0 = yield from provider.validate_path('/' + file_path)

        assert wb_path_v1 == wb_path_v0

    @async
    @pytest.mark.aiohttpretty
    def test_validate_v1_path_folder(self, provider, folder_metadata):
        folder_path = 'Photos'

        params = {'prefix': '/' + folder_path + '/', 'delimiter': '/'}
        good_metadata_url = provider.bucket.generate_url(100)
        bad_metadata_url = provider.bucket.new_key('/' + folder_path).generate_url(100, 'HEAD')
        aiohttpretty.register_uri(
            'GET', good_metadata_url, params=params,
            body=folder_metadata, headers={'Content-Type': 'application/xml'}
        )
        aiohttpretty.register_uri('HEAD', bad_metadata_url, status=404)

        try:
            wb_path_v1 = yield from provider.validate_v1_path('/' + folder_path + '/')
        except Exception as exc:
            pytest.fail(str(exc))

        with pytest.raises(exceptions.NotFoundError) as exc:
            yield from provider.validate_v1_path('/' + folder_path)

        assert exc.value.code == client.NOT_FOUND

        wb_path_v0 = yield from provider.validate_path('/' + folder_path + '/')

        assert wb_path_v1 == wb_path_v0

    @async
    def test_normal_name(self, provider):
        path = yield from provider.validate_path('/this/is/a/path.txt')
>>>>>>> cf7363aa
        assert path.name == 'path.txt'
        assert path.parent.name == 'a'
        assert path.is_file
        assert not path.is_dir
        assert not path.is_root

    @pytest.mark.asyncio
    async def test_folder(self, provider):
        path = await provider.validate_path('/this/is/a/folder/')
        assert path.name == 'folder'
        assert path.parent.name == 'a'
        assert not path.is_file
        assert path.is_dir
        assert not path.is_root

    @pytest.mark.asyncio
    async def test_root(self, provider):
        path = await provider.validate_path('/this/is/a/folder/')
        assert path.name == 'folder'
        assert path.parent.name == 'a'
        assert not path.is_file
        assert path.is_dir
        assert not path.is_root


@freeze_time('2015-10-31 12:00:01')
class TestCRUD:

    @pytest.mark.asyncio
    @pytest.mark.aiohttpretty
    async def test_download(self, provider):
        path = WaterButlerPath('/muhtriangle')
        url = provider.bucket.new_key(path.path).generate_url(100, response_headers={'response-content-disposition': 'attachment'})
        aiohttpretty.register_uri('GET', url, body=b'delicious', auto_length=True)

        result = await provider.download(path)
        content = await result.read()

        assert content == b'delicious'

    @pytest.mark.asyncio
    @pytest.mark.aiohttpretty
    async def test_download_version(self, provider):
        path = WaterButlerPath('/muhtriangle')
        url = provider.bucket.new_key(path.path).generate_url(
            100,
            query_parameters={'versionId': 'someversion'},
            response_headers={'response-content-disposition': 'attachment'},
        )
        aiohttpretty.register_uri('GET', url, body=b'delicious', auto_length=True)

        result = await provider.download(path, version='someversion')
        content = await result.read()

        assert content == b'delicious'

    @pytest.mark.asyncio
    @pytest.mark.aiohttpretty
    async def test_download_display_name(self, provider):
        path = WaterButlerPath('/muhtriangle')
        url = provider.bucket.new_key(path.path).generate_url(100, response_headers={'response-content-disposition': "attachment; filename*=UTF-8''tuna"})
        aiohttpretty.register_uri('GET', url, body=b'delicious', auto_length=True)

        result = await provider.download(path, displayName='tuna')
        content = await result.read()

        assert content == b'delicious'

    @pytest.mark.asyncio
    @pytest.mark.aiohttpretty
    async def test_download_not_found(self, provider):
        path = WaterButlerPath('/muhtriangle')
        url = provider.bucket.new_key(path.path).generate_url(100, response_headers={'response-content-disposition': 'attachment'})
        aiohttpretty.register_uri('GET', url, status=404)

        with pytest.raises(exceptions.DownloadError):
            await provider.download(path)

    @pytest.mark.asyncio
    @pytest.mark.aiohttpretty
    async def test_download_folder_400s(self, provider):
        with pytest.raises(exceptions.DownloadError) as e:
            await provider.download(WaterButlerPath('/cool/folder/mom/'))
        assert e.value.code == 400

    @pytest.mark.asyncio
    @pytest.mark.aiohttpretty
    async def test_upload_update(self, provider, file_content, file_stream, file_metadata):
        path = WaterButlerPath('/foobah')
        content_md5 = hashlib.md5(file_content).hexdigest()
        url = provider.bucket.new_key(path.path).generate_url(100, 'PUT')
        metadata_url = provider.bucket.new_key(path.path).generate_url(100, 'HEAD')
        aiohttpretty.register_uri('HEAD', metadata_url, headers=file_metadata)
        aiohttpretty.register_uri('PUT', url, status=201, headers={'ETag': '"{}"'.format(content_md5)})

        metadata, created = await provider.upload(file_stream, path)

        assert metadata.kind == 'file'
        assert not created
        assert aiohttpretty.has_call(method='PUT', uri=url)
        assert aiohttpretty.has_call(method='HEAD', uri=metadata_url)

    @pytest.mark.asyncio
    @pytest.mark.aiohttpretty
    async def test_upload_encrypted(self, provider, file_content, file_stream, file_metadata):

        # Set trigger for encrypt_key=True in s3.provider.upload
        provider.encrypt_uploads = True
        path = WaterButlerPath('/foobah')
        content_md5 = hashlib.md5(file_content).hexdigest()
        url = provider.bucket.new_key(path.path).generate_url(100, 'PUT', encrypt_key=True)
        metadata_url = provider.bucket.new_key(path.path).generate_url(100, 'HEAD')
        aiohttpretty.register_uri(
            'HEAD',
            metadata_url,
            responses=[
                {'status': 404},
                {'headers': file_metadata},
            ],
        )
        aiohttpretty.register_uri('PUT', url, status=200, headers={'ETag': '"{}"'.format(content_md5)})

        metadata, created = await provider.upload(file_stream, path)

        assert metadata.kind == 'file'
        assert metadata.extra['encryption'] == 'AES256'
        assert created
        assert aiohttpretty.has_call(method='PUT', uri=url)
        assert aiohttpretty.has_call(method='HEAD', uri=metadata_url)

    @pytest.mark.asyncio
    @pytest.mark.aiohttpretty
    async def test_delete(self, provider):
        path = WaterButlerPath('/some-file')
        url = provider.bucket.new_key(path.path).generate_url(100, 'DELETE')
        aiohttpretty.register_uri('DELETE', url, status=200)

        await provider.delete(path)

        assert aiohttpretty.has_call(method='DELETE', uri=url)

    @pytest.mark.asyncio
    @pytest.mark.aiohttpretty
<<<<<<< HEAD
    async def test_accepts_url(self, provider):
=======
    def test_folder_delete(self, provider, contents_and_self):
        path = WaterButlerPath('/some-folder/')

        params = {'prefix': 'some-folder/'}
        query_url = provider.bucket.generate_url(100, 'GET')
        aiohttpretty.register_uri(
            'GET',
            query_url,
            params=params,
            body=contents_and_self,
            status=200,
        )

        query_params = {'delete': ''}
        (payload, headers) = bulk_delete_body(
            ['thisfolder/', 'thisfolder/item1', 'thisfolder/item2']
        )

        delete_url = provider.bucket.generate_url(
            100,
            'POST',
            query_parameters=query_params,
            headers=headers,
        )
        aiohttpretty.register_uri('POST', delete_url, status=204)

        yield from provider.delete(path)

        assert aiohttpretty.has_call(method='GET', uri=query_url, params=params)
        assert aiohttpretty.has_call(method='POST', uri=delete_url)

    @async
    @pytest.mark.aiohttpretty
    def test_large_folder_delete(self, provider):
        path = WaterButlerPath('/some-folder/')

        query_url = provider.bucket.generate_url(100, 'GET')

        keys_one = [str(x) for x in range(2500, 3500)]
        response_one = list_objects_response(keys_one, truncated=True)
        params_one = {'prefix': 'some-folder/'}

        keys_two = [str(x) for x in range(3500, 3601)]
        response_two = list_objects_response(keys_two)
        params_two = {'prefix': 'some-folder/', 'marker': '3499'}

        aiohttpretty.register_uri(
            'GET',
            query_url,
            params=params_one,
            body=response_one,
            status=200,
        )
        aiohttpretty.register_uri(
            'GET',
            query_url,
            params=params_two,
            body=response_two,
            status=200,
        )

        query_params = {'delete': None}

        (payload_one, headers_one) = bulk_delete_body(keys_one)
        delete_url_one = provider.bucket.generate_url(
            100,
            'POST',
            query_parameters=query_params,
            headers=headers_one,
        )
        aiohttpretty.register_uri('POST', delete_url_one, status=204)

        (payload_two, headers_two) = bulk_delete_body(keys_two)
        delete_url_two = provider.bucket.generate_url(
            100,
            'POST',
            query_parameters=query_params,
            headers=headers_two,
        )
        aiohttpretty.register_uri('POST', delete_url_two, status=204)

        yield from provider.delete(path)

        assert aiohttpretty.has_call(method='GET', uri=query_url, params=params_one)
        assert aiohttpretty.has_call(method='GET', uri=query_url, params=params_two)
        assert aiohttpretty.has_call(method='POST', uri=delete_url_one)
        assert aiohttpretty.has_call(method='POST', uri=delete_url_two)

    @async
    @pytest.mark.aiohttpretty
    def test_accepts_url(self, provider):
>>>>>>> cf7363aa
        path = WaterButlerPath('/my-image')
        url = provider.bucket.new_key(path.path).generate_url(100, 'GET', response_headers={'response-content-disposition': 'attachment'})

        ret_url = await provider.download(path, accept_url=True)

        assert ret_url == url


@freeze_time('2015-10-31 12:00:01')
class TestMetadata:

    @pytest.mark.asyncio
    @pytest.mark.aiohttpretty
    async def test_metadata_folder(self, provider, folder_metadata):
        path = WaterButlerPath('/darp/')
        url = provider.bucket.generate_url(100)
        params = build_folder_params(path)
        aiohttpretty.register_uri('GET', url, params=params, body=folder_metadata,
                                  headers={'Content-Type': 'application/xml'})

        result = await provider.metadata(path)

        assert isinstance(result, list)
        assert len(result) == 3
        assert result[0].name == '   photos'
        assert result[1].name == 'my-image.jpg'
        assert result[2].extra['md5'] == '1b2cf535f27731c974343645a3985328'

    @pytest.mark.asyncio
    @pytest.mark.aiohttpretty
    async def test_metadata_folder_self_listing(self, provider, contents_and_self):
        path = WaterButlerPath('/thisfolder/')
        url = provider.bucket.generate_url(100)
        params = build_folder_params(path)
        aiohttpretty.register_uri('GET', url, params=params, body=contents_and_self)

        result = await provider.metadata(path)

        assert isinstance(result, list)
        assert len(result) == 2
        for fobj in result:
            assert fobj.name != path.path

    @pytest.mark.asyncio
    @pytest.mark.aiohttpretty
    async def test_just_a_folder_metadata_folder(self, provider, just_a_folder_metadata):
        path = WaterButlerPath('/')
        url = provider.bucket.generate_url(100)
        params = build_folder_params(path)
        aiohttpretty.register_uri('GET', url, params=params, body=just_a_folder_metadata,
                                  headers={'Content-Type': 'application/xml'})

        result = await provider.metadata(path)

        assert isinstance(result, list)
        assert len(result) == 1
        assert result[0].kind == 'folder'

    # @pytest.mark.asyncio
    # @pytest.mark.aiohttpretty
    # def test_must_have_slash(self, provider, just_a_folder_metadata):
    #     with pytest.raises(exceptions.InvalidPathError):
    #         await provider.metadata('')

    @pytest.mark.asyncio
    @pytest.mark.aiohttpretty
    async def test_metadata_file(self, provider, file_metadata):
        path = WaterButlerPath('/Foo/Bar/my-image.jpg')
        url = provider.bucket.new_key(path.path).generate_url(100, 'HEAD')
        aiohttpretty.register_uri('HEAD', url, headers=file_metadata)

        result = await provider.metadata(path)

        assert isinstance(result, metadata.BaseFileMetadata)
        assert result.path == str(path)
        assert result.name == 'my-image.jpg'
        assert result.extra['md5'] == 'fba9dede5f27731c9771645a39863328'

    @pytest.mark.asyncio
    @pytest.mark.aiohttpretty
    async def test_metadata_file_missing(self, provider):
        path = WaterButlerPath('/notfound.txt')
        url = provider.bucket.new_key(path.path).generate_url(100, 'HEAD')
        aiohttpretty.register_uri('HEAD', url, status=404)

        with pytest.raises(exceptions.MetadataError):
            await provider.metadata(path)

    @pytest.mark.asyncio
    @pytest.mark.aiohttpretty
    async def test_upload(self, provider, file_content, file_stream, file_metadata):
        path = WaterButlerPath('/foobah')
        content_md5 = hashlib.md5(file_content).hexdigest()
        url = provider.bucket.new_key(path.path).generate_url(100, 'PUT')
        metadata_url = provider.bucket.new_key(path.path).generate_url(100, 'HEAD')
        aiohttpretty.register_uri(
            'HEAD',
            metadata_url,
            responses=[
                {'status': 404},
                {'headers': file_metadata},
            ],
        )
        aiohttpretty.register_uri('PUT', url, status=200, headers={'ETag': '"{}"'.format(content_md5)}),

        metadata, created = await provider.upload(file_stream, path)

        assert metadata.kind == 'file'
        assert created
        assert aiohttpretty.has_call(method='PUT', uri=url)
        assert aiohttpretty.has_call(method='HEAD', uri=metadata_url)


@freeze_time('2015-10-31 12:00:01')
class TestCreateFolder:

    @pytest.mark.asyncio
    @pytest.mark.aiohttpretty
    async def test_raise_409(self, provider, just_a_folder_metadata):
        path = WaterButlerPath('/alreadyexists/')
        url = provider.bucket.generate_url(100, 'GET')
        params = build_folder_params(path)
        aiohttpretty.register_uri('GET', url, params=params, body=just_a_folder_metadata,
                                  headers={'Content-Type': 'application/xml'})

        with pytest.raises(exceptions.FolderNamingConflict) as e:
            await provider.create_folder(path)

        assert e.value.code == 409
        assert e.value.message == 'Cannot create folder "alreadyexists" because a file or folder already exists at path "/alreadyexists/"'

    @pytest.mark.asyncio
    @pytest.mark.aiohttpretty
    async def test_must_start_with_slash(self, provider):
        path = WaterButlerPath('/alreadyexists')

        with pytest.raises(exceptions.CreateFolderError) as e:
            await provider.create_folder(path)

        assert e.value.code == 400
        assert e.value.message == 'Path must be a directory'

    @pytest.mark.asyncio
    @pytest.mark.aiohttpretty
    async def test_errors_out(self, provider):
        path = WaterButlerPath('/alreadyexists/')
        url = provider.bucket.generate_url(100, 'GET')
        params = build_folder_params(path)
        create_url = provider.bucket.new_key(path.path).generate_url(100, 'PUT')

        aiohttpretty.register_uri('GET', url, params=params, status=404)
        aiohttpretty.register_uri('PUT', create_url, status=403)

        with pytest.raises(exceptions.CreateFolderError) as e:
            await provider.create_folder(path)

        assert e.value.code == 403

    @pytest.mark.asyncio
    @pytest.mark.aiohttpretty
    async def test_errors_out_metadata(self, provider):
        path = WaterButlerPath('/alreadyexists/')
        url = provider.bucket.generate_url(100, 'GET')
        params = build_folder_params(path)

        aiohttpretty.register_uri('GET', url, params=params, status=403)

        with pytest.raises(exceptions.MetadataError) as e:
            await provider.create_folder(path)

        assert e.value.code == 403

    @pytest.mark.asyncio
    @pytest.mark.aiohttpretty
    async def test_creates(self, provider):
        path = WaterButlerPath('/doesntalreadyexists/')
        url = provider.bucket.generate_url(100, 'GET')
        params = build_folder_params(path)
        create_url = provider.bucket.new_key(path.path).generate_url(100, 'PUT')

        aiohttpretty.register_uri('GET', url, params=params, status=404)
        aiohttpretty.register_uri('PUT', create_url, status=200)

        resp = await provider.create_folder(path)

        assert resp.kind == 'folder'
        assert resp.name == 'doesntalreadyexists'
        assert resp.path == '/doesntalreadyexists/'


@freeze_time('2015-10-31 12:00:01')
class TestOperations:

    # @pytest.mark.asyncio
    # @pytest.mark.aiohttpretty
    # def test_copy(self, provider, file_metadata):
    #     dest_path = WaterButlerPath('/dest')
    #     source_path = WaterButlerPath('/source')
    #     headers = {'x-amz-copy-source': '/{}/{}'.format(provider.settings['bucket'], source_path.path)}

    #     metadata_url = provider.bucket.new_key(dest_path.path).generate_url(100, 'HEAD')
    #     url = provider.bucket.new_key(dest_path.path).generate_url(100, 'PUT', headers=headers)

    #     aiohttpretty.register_uri('PUT', url, status=200)
    #     aiohttpretty.register_uri('HEAD', metadata_url, headers=file_metadata)

    #     resp = await provider.copy(provider, source_path, dest_path)

    #     # TODO: matching url content for request
    #     assert resp['kind'] == 'file'
    #     assert aiohttpretty.has_call(method='HEAD', uri=metadata_url)
    #     assert aiohttpretty.has_call(method='PUT', uri=url, headers=headers)

    @pytest.mark.asyncio
    @pytest.mark.aiohttpretty
    async def test_version_metadata(self, provider, version_metadata):
        path = WaterButlerPath('/my-image.jpg')
        url = provider.bucket.generate_url(100, 'GET', query_parameters={'versions': ''})
        params = build_folder_params(path)
        aiohttpretty.register_uri('GET', url, params=params, status=200, body=version_metadata)

        data = await provider.revisions(path)

        assert isinstance(data, list)
        assert len(data) == 3

        for item in data:
            assert hasattr(item, 'extra')
            assert hasattr(item, 'version')
            assert hasattr(item, 'version_identifier')

        assert aiohttpretty.has_call(method='GET', uri=url, params=params)

    async def test_equality(self, provider):
        assert provider.can_intra_copy(provider)
        assert provider.can_intra_move(provider)<|MERGE_RESOLUTION|>--- conflicted
+++ resolved
@@ -285,11 +285,6 @@
 
 class TestValidatePath:
 
-<<<<<<< HEAD
-    @pytest.mark.asyncio
-    async def test_normal_name(self, provider):
-        path = await provider.validate_path('/this/is/a/path.txt')
-=======
     @async
     @pytest.mark.aiohttpretty
     def test_validate_v1_path_file(self, provider, file_metadata):
@@ -343,10 +338,9 @@
 
         assert wb_path_v1 == wb_path_v0
 
-    @async
-    def test_normal_name(self, provider):
-        path = yield from provider.validate_path('/this/is/a/path.txt')
->>>>>>> cf7363aa
+    @pytest.mark.asyncio
+    async def test_normal_name(self, provider):
+        path = await provider.validate_path('/this/is/a/path.txt')
         assert path.name == 'path.txt'
         assert path.parent.name == 'a'
         assert path.is_file
@@ -488,11 +482,6 @@
 
         assert aiohttpretty.has_call(method='DELETE', uri=url)
 
-    @pytest.mark.asyncio
-    @pytest.mark.aiohttpretty
-<<<<<<< HEAD
-    async def test_accepts_url(self, provider):
-=======
     def test_folder_delete(self, provider, contents_and_self):
         path = WaterButlerPath('/some-folder/')
 
@@ -581,10 +570,9 @@
         assert aiohttpretty.has_call(method='POST', uri=delete_url_one)
         assert aiohttpretty.has_call(method='POST', uri=delete_url_two)
 
-    @async
-    @pytest.mark.aiohttpretty
-    def test_accepts_url(self, provider):
->>>>>>> cf7363aa
+    @pytest.mark.asyncio
+    @pytest.mark.aiohttpretty
+    async def test_accepts_url(self, provider):
         path = WaterButlerPath('/my-image')
         url = provider.bucket.new_key(path.path).generate_url(100, 'GET', response_headers={'response-content-disposition': 'attachment'})
 
